--- conflicted
+++ resolved
@@ -120,11 +120,7 @@
       - '{{outputs.parameters.condition.path}}'
       command:
       - driver
-<<<<<<< HEAD
       image: gcr.io/ml-pipeline-test/kfp-driver@sha256:d9556ebcdf38494a5cd1b7ecdebc7f289ee55f429a105c73ce1e85f48ea7c460
-=======
-      image: gcr.io/ml-pipeline-test/kfp-driver@sha256:61c85e45b5241dbf898755d9c2c8a493fc311076211eb66e62b40914fd43617e
->>>>>>> 276f922a
       name: ""
       resources:
         limits:
